--- conflicted
+++ resolved
@@ -880,8 +880,6 @@
   category: VIEW_DEFINITIONS["markdown-editor"].category,
 };
 
-<<<<<<< HEAD
-=======
 const map2DView = {
   id: VIEW_DEFINITIONS["map-2d"].id,
   title: VIEW_DEFINITIONS["map-2d"].title,
@@ -890,7 +888,6 @@
   category: VIEW_DEFINITIONS["map-2d"].category,
 };
 
->>>>>>> 586ea0f6
 // Filter out unwanted default views
 const viewsToExclude = [
   "terminal",
